<<<<<<< HEAD
from collections import defaultdict #utilizzato per la gestione efficiente delle liste di hook, senza dover inizializzare ogni volta.
from enum import Enum
from typing import ( # typing per annotazioni di tipo statiche
=======
from enum import Enum
from types import MappingProxyType
from typing import (
>>>>>>> e1662191
    Sequence,
    Optional,
    List,
    Any,
    Callable,
    Union,
    Mapping,
)

from .state import State
from .step import Step, FitAwareStep
from ..events.bus import EventBus
from ..events.events import Event


class PipelineEvent(str, Enum):     #ogni pipeline ha un ciclo di vita con eventi specifici
    """Pipeline lifecycle and step events."""

    PIPELINE_START = "pipeline_start"
    PIPELINE_END = "pipeline_end"
<<<<<<< HEAD
    BEFORE_STEP = "before_step"  # args: (step, state, index=int)   --| questi due servono per il 
    AFTER_STEP = "after_step"  # args: (step, state, index=int)     --| tracciamento e debug degli step
    ON_ERROR = "on_error"  # args: (state, exc, step=..., index=int)
=======
    BEFORE_STEP = "before_step"
    AFTER_STEP = "after_step"
    ON_ERROR = "on_error"
>>>>>>> e1662191


EventKey = Union[str, PipelineEvent]
HookFunc = Callable[..., None]

<<<<<<< HEAD
#tale classe serve per registrare, ordinare e gestire le funzioni di hook associate a eventi specifici.
#Le funzioni di hook sono callback che vengono eseguite in risposta a determinati eventi durante l'esecuzione di una pipeline.
#La classe garantisce che le funzioni di hook vengano eseguite in un ordine definito dalla loro priorità.
#oltre a gestire l'aggiunta e la rimozione delle funzioni di hook in modo efficiente, tale classe ha un decorator
#utilizzato per marcare i metodi come hook, che altro non è che una funzione che viene eseguita in risposta a un evento specifico, cioè una callback.
class HookRegistry:
    """Efficient hook registry with lazy sorting and caching."""

    def __init__(self):
        self._hooks: Dict[str, List[Tuple[int, HookFunc]]] = defaultdict(list)
        self._sorted_cache: Dict[str, List[HookFunc]] = {}  #quando addi/rimuovi hook, lista ordinata ricalcolata

    def add(self, event: str, func: HookFunc, priority: int = 0) -> None:
        """Add a hook with priority."""
        self._hooks[event].append((priority, func))
        # Invalidate cache for this event
        self._sorted_cache.pop(event, None)

    def remove(self, event: str, func: HookFunc) -> None:
        """Remove a hook."""
        if event in self._hooks:
            self._hooks[event] = [
                (p, f) for p, f in self._hooks[event] if f is not func
            ]
            if not self._hooks[event]:
                del self._hooks[event]
            self._sorted_cache.pop(event, None)

    def get_hooks(self, event: str) -> List[HookFunc]:
        """Get sorted hooks for event (cached)."""
        if event not in self._sorted_cache:
            hooks = self._hooks.get(event, [])
            # Sort by priority (lower first) and cache result
            self._sorted_cache[event] = [
                func for _, func in sorted(hooks, key=lambda x: x[0])
            ]
        return self._sorted_cache[event]


def _normalize_event_key(event: EventKey) -> str:
    return event.value if isinstance(event, PipelineEvent) else str(event)

#nello specifico il decorator non registra direttamente la funzione come hook, ma aggiunge delle
#metainformazioni, ovvero dei _hook_events_, alla funzione stessa (una lista di eventi e priorità).
#quando la pipeline viene inizializzata, _register_decorated_hooks cerca tutti i metodi della sua classe (e delle classi base)
#che hanno questi metadati e li registra effettivamente come hook nel hookregistry.
def hook(event: EventKey, *, priority: int = 0) -> Callable[[HookFunc], HookFunc]:
    """Decorator to mark a method as a hook for `event` with priority (lower runs first)."""

    def decorator(func: HookFunc) -> HookFunc:
        # Store hook metadata directly on function
        if not hasattr(func, "_hook_events"):
            func._hook_events = []
        func._hook_events.append((_normalize_event_key(event), priority))
        return func
=======

class Pipeline(Step):
    """Step that runs a sequence of sub-steps with hook support."""
>>>>>>> e1662191

    @staticmethod
    def hook(event: PipelineEvent, priority: int = 0):
        """Decorator to register a method as a hook for an event."""

<<<<<<< HEAD
#tale classe rappresenta una pipeline composta da più step (trasformazioni o operazioni sui dati).
#Ogni step è un'istanza della classe Step e viene eseguito in sequenza.
#La pipeline supporta un sistema di hook che consente di eseguire funzioni personalizzate in
# risposta a eventi specifici durante il ciclo di vita della pipeline.
#Gli eventi includono l'inizio e la fine della pipeline, l'inizio e la fine di ogni step, e la gestione degli errori.
#La classe fornisce metodi per aggiungere e rimuovere hook sia a runtime che tramite decoratori.
class Pipeline(Step):
    """Step that runs a sequence of sub-steps with hook support."""
=======
        def decorator(func: HookFunc) -> HookFunc:
            if not hasattr(func, "_pipeline_hooks"):
                func._pipeline_hooks = []
            func._pipeline_hooks.append((event.value, priority))
            return func

        return decorator
>>>>>>> e1662191

    def __init__(
        self,
        steps: Sequence[Step],
        **kwargs: Any,
    ) -> None:
        super().__init__(**kwargs)
        self.steps: List[Step] = list(steps)

        # Get hooks from decorators
        self._hooks = {}
        for name in dir(self):
            method = getattr(self, name)
            if callable(method) and hasattr(method, "_pipeline_hooks"):
                for event, priority in method._pipeline_hooks:
                    if event not in self._hooks:
                        self._hooks[event] = []
                    self._hooks[event].append((priority, method))

        # Sort hooks by priority
        for event in self._hooks:
            self._hooks[event].sort(key=lambda x: x[0])

    def _fire(self, event: PipelineEvent, *args: Any, **kwargs: Any) -> None:
        """Call all hooks for an event in priority order."""
        hook_list = self._hooks.get(event.value, [])
        for priority, hook_func in hook_list:
            hook_func(*args, **kwargs)

    def run(self, state: State, **kwargs) -> None:
        """Execute sub-steps sequentially and emit events."""
        self._fire(PipelineEvent.PIPELINE_START, state) #avvia la pipeline
        try:    #per ogni step, viene notificato il passo iniziale/precedente 
            for idx, step in enumerate(self.steps):
<<<<<<< HEAD
                self._fire(PipelineEvent.BEFORE_STEP, step, state, index=idx)
                try:    
                    step(state)  # __call__: respects Step validations  #viene eseguito lo step
                except Exception as e:  #se c'è errore solleva eccezione e notifica
                    self._fire(PipelineEvent.ON_ERROR, state, e, step=step, index=idx)
                    raise
                else:   #altrimenti notifica il passo successivo
                    self._fire(PipelineEvent.AFTER_STEP, step, state, index=idx)
=======
                self._fire(
                    PipelineEvent.BEFORE_STEP,
                    step,
                    state.view(self.in_scope, strict=False),
                    idx,
                )
                try:
                    step(state, **kwargs)
                except Exception as e:
                    self._fire(PipelineEvent.ON_ERROR, state, e, step, idx)
                    raise
                else:
                    self._fire(
                        PipelineEvent.AFTER_STEP,
                        step,
                        state.view(self.out_scope, strict=True),
                        idx,
                    )
>>>>>>> e1662191
        finally:
            self._fire(PipelineEvent.PIPELINE_END, state) #termina la pipeline

    def __call__(self, state: State, **kwargs) -> None:
        self.run(state, **kwargs)

    def add_step(self, step: Step) -> None:
        """Append a sub-step."""
        self.steps.append(step)

    def extend(self, steps: Sequence[Step]) -> None:
        """Append multiple sub-steps."""
        self.steps.extend(steps)

    def __repr__(self) -> str:  #rappr testuale della pipeline per debugging, cioè il nome pipeline, i nomi degli step, il num di chiavi richieste e fornite
        names = [s.name for s in self.steps]
        return f"{self.__class__.__name__}(steps={names!r}, precon={len(self.requires)}, postcon={len(self.provides)})"

#questa pipeline, oltre che gestire gli hook come la Pipeline base, pubblica eventi su un EventBus, cioè un sistema di messaggistica
#che permette a diverse parti di un'applicazione di comunicare tra loro in modo asincrono.
#In questo modo, altre componenti dell'applicazione possono iscriversi a questi eventi e reagire di conseguenza.
#infatti, gli eventi vengongo pubblicati tramite @hook, che associa i metodi della pipeline agli eventi del ciclo di vita. 
#Inoltre vi è uno statichmetode che converte lo stato in una mappa di sola lettura, affinché gli ascoltatori degli eventi possano accedere allo stato senza modificarlo.
class ObservablePipeline(Pipeline):
    """Pipeline that publishes lifecycle events to an EventBus."""

    def __init__(
        self, steps: Sequence[Step], bus: Optional[EventBus] = None, **kwargs: Any
    ) -> None:
        super().__init__(steps, **kwargs)
        self.bus: EventBus = bus or EventBus()

    @staticmethod
    def _payload(payload: Mapping[str, Any]) -> Mapping[str, Any]:
        return MappingProxyType(payload)

    def _label(self, step: Optional[Step]) -> str:
        return f"{self.name}.{step.name}" if step is not None else self.name

    @Pipeline.hook(PipelineEvent.PIPELINE_START)
    def start(self, state: State) -> None:
        payload = self._payload(state.as_dict())
        self.bus.publish(
            Event(
                PipelineEvent.PIPELINE_START,
                self.name,
                payload=payload,
            )
        )

    @Pipeline.hook(PipelineEvent.PIPELINE_END)
    def end(self, state: State) -> None:
        payload = self._payload(state.as_dict())
        self.bus.publish(
            Event(
                PipelineEvent.PIPELINE_END,
                self.name,
                payload=payload,
            )
        )

    @Pipeline.hook(PipelineEvent.BEFORE_STEP)
    def before_step(self, step: Step, state: State, index: int) -> None:
        payload = state.as_dict()
        payload["step_index"] = index

        self.bus.publish(
            Event(
                PipelineEvent.BEFORE_STEP,
                self._label(step),
                payload=self._payload(payload),
            )
        )

    @Pipeline.hook(PipelineEvent.AFTER_STEP)
    def after_step(self, step: Step, state: State, index: int) -> None:
        payload = state.as_dict()
        payload["step_index"] = index

        self.bus.publish(
            Event(
                PipelineEvent.AFTER_STEP,
                self._label(step),
                payload=self._payload(payload),
            )
        )

    @Pipeline.hook(PipelineEvent.ON_ERROR)
    def on_error(self, state: State, exc: Exception, step: Step, index: int) -> None:
        payload = state.as_dict()
        payload["step_index"] = index
        payload["error"] = str(exc)

        self.bus.publish(
            Event(
                PipelineEvent.ON_ERROR,
                self._label(step),
                payload=self._payload(payload),
            )
        )

#tale classe estende la Pipeline base per includere funzionalità specifiche per il fitting di modelli.
#In particolare, gestisce gli step che sono istanze di FitAwareStep, che richiedono un processo di fitting prima di essere eseguiti.
#La classe introduce un parametro refit che determina se gli step devono essere rifittati ogni volta 
# che la pipeline viene eseguita o solo se non sono già stati fittati.
#Inoltre, tiene traccia dello stato di fitting della pipeline stessa tramite la proprietà is_fitted.
class FitAwarePipeline(Pipeline):
    """Pipeline that fits FitAwareStep sub-steps before running."""

    def __init__(
        self,
        steps: Sequence[Step],
        refit: bool = False,
        **kwargs: Any,
    ) -> None:
        """
        refit: if False, fit only steps not yet fitted; if True, always fit.
        fit_priority: hook priority; lower runs earlier.
        """
        self.refit = refit
        self._is_fitted = False
<<<<<<< HEAD
    
    #hook che si attiva all'inizio della pipeline, con priorità 1, e per ogni step che è FitAwareStep, 
    #se refit è True o lo step non è ancora fitted, chiama il metodo fit dello step, impostando is_fitted a True.
    @hook(PipelineEvent.PIPELINE_START, priority=1) 
=======
        super().__init__(steps, **kwargs)

    @Pipeline.hook(PipelineEvent.PIPELINE_START, priority=1)
>>>>>>> e1662191
    def _fit_on_start(self, state: State) -> None:
        for step in self.steps:
            if isinstance(step, FitAwareStep):
                if self.refit or not step.is_fitted:
                    step.fit(state)
        self._is_fitted = True

    @property
    def is_fitted(self) -> bool:
        """Whether the pipeline has executed its fit hook at least once."""
        return self._is_fitted

    def __repr__(self) -> str:
        base = super().__repr__().rstrip(")")
        return f"{base}, fitted={self._is_fitted}, refit={self.refit})"


class FitAwareObservablePipeline(FitAwarePipeline, ObservablePipeline):
    """FitAwarePipeline that also publishes events."""

    def __init__(
        self,
        steps: Sequence[Step],
        bus: Optional[EventBus] = None,
        refit: bool = False,
        **kwargs: Any,
    ) -> None:
        # cooperative MRO: both parents call super().__init__
        super().__init__(steps, bus=bus, refit=refit, **kwargs)<|MERGE_RESOLUTION|>--- conflicted
+++ resolved
@@ -1,12 +1,6 @@
-<<<<<<< HEAD
-from collections import defaultdict #utilizzato per la gestione efficiente delle liste di hook, senza dover inizializzare ogni volta.
-from enum import Enum
-from typing import ( # typing per annotazioni di tipo statiche
-=======
 from enum import Enum
 from types import MappingProxyType
 from typing import (
->>>>>>> e1662191
     Sequence,
     Optional,
     List,
@@ -27,96 +21,21 @@
 
     PIPELINE_START = "pipeline_start"
     PIPELINE_END = "pipeline_end"
-<<<<<<< HEAD
     BEFORE_STEP = "before_step"  # args: (step, state, index=int)   --| questi due servono per il 
     AFTER_STEP = "after_step"  # args: (step, state, index=int)     --| tracciamento e debug degli step
     ON_ERROR = "on_error"  # args: (state, exc, step=..., index=int)
-=======
-    BEFORE_STEP = "before_step"
-    AFTER_STEP = "after_step"
-    ON_ERROR = "on_error"
->>>>>>> e1662191
 
 
 EventKey = Union[str, PipelineEvent]
 HookFunc = Callable[..., None]
 
-<<<<<<< HEAD
-#tale classe serve per registrare, ordinare e gestire le funzioni di hook associate a eventi specifici.
-#Le funzioni di hook sono callback che vengono eseguite in risposta a determinati eventi durante l'esecuzione di una pipeline.
-#La classe garantisce che le funzioni di hook vengano eseguite in un ordine definito dalla loro priorità.
-#oltre a gestire l'aggiunta e la rimozione delle funzioni di hook in modo efficiente, tale classe ha un decorator
-#utilizzato per marcare i metodi come hook, che altro non è che una funzione che viene eseguita in risposta a un evento specifico, cioè una callback.
-class HookRegistry:
-    """Efficient hook registry with lazy sorting and caching."""
-
-    def __init__(self):
-        self._hooks: Dict[str, List[Tuple[int, HookFunc]]] = defaultdict(list)
-        self._sorted_cache: Dict[str, List[HookFunc]] = {}  #quando addi/rimuovi hook, lista ordinata ricalcolata
-
-    def add(self, event: str, func: HookFunc, priority: int = 0) -> None:
-        """Add a hook with priority."""
-        self._hooks[event].append((priority, func))
-        # Invalidate cache for this event
-        self._sorted_cache.pop(event, None)
-
-    def remove(self, event: str, func: HookFunc) -> None:
-        """Remove a hook."""
-        if event in self._hooks:
-            self._hooks[event] = [
-                (p, f) for p, f in self._hooks[event] if f is not func
-            ]
-            if not self._hooks[event]:
-                del self._hooks[event]
-            self._sorted_cache.pop(event, None)
-
-    def get_hooks(self, event: str) -> List[HookFunc]:
-        """Get sorted hooks for event (cached)."""
-        if event not in self._sorted_cache:
-            hooks = self._hooks.get(event, [])
-            # Sort by priority (lower first) and cache result
-            self._sorted_cache[event] = [
-                func for _, func in sorted(hooks, key=lambda x: x[0])
-            ]
-        return self._sorted_cache[event]
-
-
-def _normalize_event_key(event: EventKey) -> str:
-    return event.value if isinstance(event, PipelineEvent) else str(event)
-
-#nello specifico il decorator non registra direttamente la funzione come hook, ma aggiunge delle
-#metainformazioni, ovvero dei _hook_events_, alla funzione stessa (una lista di eventi e priorità).
-#quando la pipeline viene inizializzata, _register_decorated_hooks cerca tutti i metodi della sua classe (e delle classi base)
-#che hanno questi metadati e li registra effettivamente come hook nel hookregistry.
-def hook(event: EventKey, *, priority: int = 0) -> Callable[[HookFunc], HookFunc]:
-    """Decorator to mark a method as a hook for `event` with priority (lower runs first)."""
-
-    def decorator(func: HookFunc) -> HookFunc:
-        # Store hook metadata directly on function
-        if not hasattr(func, "_hook_events"):
-            func._hook_events = []
-        func._hook_events.append((_normalize_event_key(event), priority))
-        return func
-=======
-
 class Pipeline(Step):
     """Step that runs a sequence of sub-steps with hook support."""
->>>>>>> e1662191
 
     @staticmethod
     def hook(event: PipelineEvent, priority: int = 0):
         """Decorator to register a method as a hook for an event."""
 
-<<<<<<< HEAD
-#tale classe rappresenta una pipeline composta da più step (trasformazioni o operazioni sui dati).
-#Ogni step è un'istanza della classe Step e viene eseguito in sequenza.
-#La pipeline supporta un sistema di hook che consente di eseguire funzioni personalizzate in
-# risposta a eventi specifici durante il ciclo di vita della pipeline.
-#Gli eventi includono l'inizio e la fine della pipeline, l'inizio e la fine di ogni step, e la gestione degli errori.
-#La classe fornisce metodi per aggiungere e rimuovere hook sia a runtime che tramite decoratori.
-class Pipeline(Step):
-    """Step that runs a sequence of sub-steps with hook support."""
-=======
         def decorator(func: HookFunc) -> HookFunc:
             if not hasattr(func, "_pipeline_hooks"):
                 func._pipeline_hooks = []
@@ -124,7 +43,6 @@
             return func
 
         return decorator
->>>>>>> e1662191
 
     def __init__(
         self,
@@ -159,16 +77,6 @@
         self._fire(PipelineEvent.PIPELINE_START, state) #avvia la pipeline
         try:    #per ogni step, viene notificato il passo iniziale/precedente 
             for idx, step in enumerate(self.steps):
-<<<<<<< HEAD
-                self._fire(PipelineEvent.BEFORE_STEP, step, state, index=idx)
-                try:    
-                    step(state)  # __call__: respects Step validations  #viene eseguito lo step
-                except Exception as e:  #se c'è errore solleva eccezione e notifica
-                    self._fire(PipelineEvent.ON_ERROR, state, e, step=step, index=idx)
-                    raise
-                else:   #altrimenti notifica il passo successivo
-                    self._fire(PipelineEvent.AFTER_STEP, step, state, index=idx)
-=======
                 self._fire(
                     PipelineEvent.BEFORE_STEP,
                     step,
@@ -187,7 +95,6 @@
                         state.view(self.out_scope, strict=True),
                         idx,
                     )
->>>>>>> e1662191
         finally:
             self._fire(PipelineEvent.PIPELINE_END, state) #termina la pipeline
 
@@ -309,16 +216,9 @@
         """
         self.refit = refit
         self._is_fitted = False
-<<<<<<< HEAD
-    
-    #hook che si attiva all'inizio della pipeline, con priorità 1, e per ogni step che è FitAwareStep, 
-    #se refit è True o lo step non è ancora fitted, chiama il metodo fit dello step, impostando is_fitted a True.
-    @hook(PipelineEvent.PIPELINE_START, priority=1) 
-=======
         super().__init__(steps, **kwargs)
 
     @Pipeline.hook(PipelineEvent.PIPELINE_START, priority=1)
->>>>>>> e1662191
     def _fit_on_start(self, state: State) -> None:
         for step in self.steps:
             if isinstance(step, FitAwareStep):
