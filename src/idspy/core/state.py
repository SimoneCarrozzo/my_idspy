--- conflicted
+++ resolved
@@ -5,20 +5,10 @@
 T = TypeVar("T")
 
 
-<<<<<<< HEAD
-#questa classe fornisce una vista mutabile su un dizionario, limitata a chiavi che condividono un prefisso specifico.
-#Ad esempio, se il prefisso è "config", allora questa vista permetterà di accedere,
-# modificare o eliminare solo le chiavi che iniziano con "config.".
-#Questo è utile per organizzare e gestire i dati in un dizionario più grande, 
-# permettendo di lavorare con sottoinsiemi di dati in modo più strutturato.
-class ScopedView(MutableMapping[str, Any]):
-    """Mutable view over keys under a given prefix."""
-=======
 class State:
     """Typed key-value store with dynamic prefix views."""
 
     SEPARATOR = "."
->>>>>>> e1662191
 
     def __init__(self, data: dict[str, Any] | None = None) -> None:
         self._data: dict[str, Any] = {}
@@ -46,18 +36,6 @@
                 )
         self._data[key] = value
 
-<<<<<<< HEAD
-#La classe State è una specie di dizionario intelligente, usato per passare informazioni 
-#tra gli step della pipeline (tipo DropNulls, FrequencyMap, ecc.).
-#Ogni step legge e scrive dentro State.
-#Le chiavi sono stringhe (es. "data.root", "mapping.categorical").
-#I valori possono essere DataFrame, mapping, configurazioni, ecc.
-#È come la “memoria condivisa” che collega tutte le trasformazioni.
-class State(MutableMapping[str, Any]):
-    """Mutable key-value store with readonly and scoped views.""" 
-    #tale classe implementa un dizionario mutabile con viste in sola lettura e con ambito limitato.
-    #viene usata per memorizzare e condividere informazioni tra vari componenti di un sistema.
-=======
     def update(self, key: str, value: T, typ: Type[T]) -> None:
         """Force-set value (replaces existing type)."""
         if not isinstance(value, typ):
@@ -83,7 +61,6 @@
         if key not in self._data:
             raise KeyError(f"Missing key '{key}'")
         del self._data[key]
->>>>>>> e1662191
 
     def has(self, key: str) -> bool:
         """Return True if key exists."""
@@ -271,15 +248,6 @@
 
 
 def key_is_falsy(key: str) -> StatePredicate:
-<<<<<<< HEAD
-    """Accept states where a key does not exist or its value is falsy."""
-    return lambda state: not state.get(key)
-
-#5. Risultato intuitivo
-#State → un “contenitore centrale” con i dati della pipeline.
-#scope("data") → ci fa accedere solo ai dati sotto "data.".
-#Predicati → piccoli check automatici che dicono “ok, i dati sono pronti per questo step”.
-=======
     """Accept states where `key` is missing or falsy."""
 
     def predicate(state):
@@ -288,5 +256,4 @@
         except (KeyError, TypeError):
             return True  # Missing key is considered falsy
 
-    return predicate
->>>>>>> e1662191
+    return predicate