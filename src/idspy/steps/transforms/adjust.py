--- conflicted
+++ resolved
@@ -3,41 +3,15 @@
 import numpy as np
 import pandas as pd
 
-<<<<<<< HEAD
-from ..helpers import validate_instance #funzione helper per controllare che l’oggetto sia un DataFrame
-from ...core.state import State         #contiene tutti i dati e lo stato della pipeline.
-from ...core.step import Step           #classe base di tutti gli step di preprocessing; definisce interfaccia standard (run, requires, provides)
+from ...core.step import Step    #classe base di tutti gli step di preprocessing; definisce interfaccia standard (run, requires, provides)
+from ...core.state import State #contiene tutti i dati e lo stato della pipeline.
 from ...data.tab_accessor import reattach_meta  #funzione per riattaccare informazioni aggiuntive al DataFrame dopo un filtro (utile in Filter).
-=======
-from ...core.step import Step
-from ...core.state import State
-from ...data.tab_accessor import reattach_meta
->>>>>>> e1662191
-
 #DropNulls normalizza e pulisce i dati in un unico step: rimuove tutti i valori problematici per evitare errori negli step successivi
 class DropNulls(Step):  
     """Drop all rows that contain null values, including NaN and ±inf."""
     #dropnull ereditando da Step diventa uno step della pipeline che rimuove righe con valori mancanti (NaN) o infiniti (±inf)
     def __init__(
         self,
-<<<<<<< HEAD
-        dataframe_in: str = "data.root",        #nome della chiave nello State dove si trova il DataFrame di input
-        dataframe_out: str | None = None,       #nome della chiave nello State dove salvare il DataFrame di output (se None, sovrascrive l'input)
-        name: str | None = None,                #nome opzionale dello step (se None, usa il nome della classe)
-    ) -> None:
-        self.dataframe_in = dataframe_in
-        self.dataframe_out = dataframe_out or dataframe_in
-
-        super().__init__(                       #chiamata al costruttore della superclasse Step dichiarando:
-            name=name or "drop_nulls",          #nome dello step (default "drop_nulls")
-            requires=[self.dataframe_in],       #richiede il DataFrame di input / dati di input richiesti dallo step
-            provides=[self.dataframe_out],      #fornisce il DataFrame di output / dati di output prodotti dallo step
-        )
-
-    def run(self, state: State) -> None:        #implementazione concreta del metodo astratto run di Step
-        dataframe = state[self.dataframe_in]    #prende il DataFrame dallo State usando la chiave specificata in dataframe_in
-        validate_instance(dataframe, pd.DataFrame, self.name)       #verifica che l'oggetto sia effettivamente un DataFrame, altrimenti solleva un errore
-=======
         in_scope: str = "data",
         out_scope: str = "data",
         name: Optional[str] = None,
@@ -53,7 +27,6 @@
     def run(self, state: State, root: pd.DataFrame) -> Optional[Dict[str, Any]]:
         root = root.replace([np.inf, -np.inf], np.nan).dropna()
         return {"root": root}
->>>>>>> e1662191
 
         dataframe = dataframe.replace([np.inf, -np.inf], np.nan).dropna()   #sostituisce infiniti con NaN e rimuove tutte le righe con NaN
         state[self.dataframe_out] = dataframe                       #salva il DataFrame pulito nello State usando la chiave specificata in dataframe_out
@@ -64,31 +37,13 @@
 
     def __init__(
         self,
-<<<<<<< HEAD
-        query: str,     #stringa pandas query per filtrare il DataFrame (es. "age > 30 and income < 50000")
-        dataframe_in: str = "data.root",
-        dataframe_out: str | None = None,
-        name: str | None = None,
-=======
         query: str,
         in_scope: str = "data",
         out_scope: str = "data",
         name: Optional[str] = None,
->>>>>>> e1662191
     ) -> None:
         self.query = query
 
-<<<<<<< HEAD
-        super().__init__(                   #chiamata al costruttore della superclasse Step dichiarando:
-            name=name or "filter",          #nome dello step (default "filter")
-            requires=[self.dataframe_in],   #richiede il DataFrame di input / dati di input richiesti dallo step
-            provides=[self.dataframe_out],  #fornisce il DataFrame di output / dati di output prodotti dallo step
-        )
-
-    def run(self, state: State) -> None:    #implementazione concreta del metodo astratto run di Step
-        dataframe = state[self.dataframe_in]    #prende il DataFrame dallo State usando la chiave specificata in dataframe_in
-        validate_instance(dataframe, pd.DataFrame, self.name)   #verifica che l'oggetto sia effettivamente un DataFrame, altrimenti solleva un errore
-=======
         super().__init__(
             name=name or "filter",
             in_scope=in_scope,
@@ -100,7 +55,6 @@
     def run(self, state: State, root: pd.DataFrame) -> Optional[Dict[str, Any]]:
         filtered = root.query(self.query)
         return {"root": reattach_meta(root, filtered)}
->>>>>>> e1662191
 
         filtered = dataframe.query(self.query)          #applica il filtro  selezionando le righe che soddisfano la condizione
         state[self.dataframe_out] = reattach_meta(dataframe, filtered)  #salva il DataFrame filtrato nello State, riattaccando le informazioni di schema originale
@@ -111,42 +65,19 @@
 
     def __init__(
         self,
-<<<<<<< HEAD
-        dataframe_in: str = "data.root",    #nome della chiave nello State dove si trova il DataFrame di input
-        dataframe_out: str | None = None,
-        name: str | None = None,
-=======
         in_scope: str = "data",
         out_scope: str = "data",
         name: Optional[str] = None,
->>>>>>> e1662191
     ) -> None:
         super().__init__(
-<<<<<<< HEAD
-            name=name or "log1p",        #nome dello step (default "log1p")
-            requires=[self.dataframe_in],
-            provides=[self.dataframe_out],
-=======
             name=name or "log1p",
             in_scope=in_scope,
             out_scope=out_scope,
->>>>>>> e1662191
         )
 
     @Step.requires(root=pd.DataFrame)
     @Step.provides(root=pd.DataFrame)
     def run(self, state: State, root: pd.DataFrame) -> Optional[Dict[str, Any]]:
 
-<<<<<<< HEAD
-        dataframe.tab.numerical = np.log1p(dataframe.tab.numerical)
-        state[self.dataframe_out] = dataframe
-
-    #cosa fa il run di questa classe:
-    # Prendi il DataFrame e verifica tipo.
-    # dataframe.tab.numerical → seleziona tutte le colonne numeriche.
-    # np.log1p(...) → calcola log(1+x) su tutti i valori numerici.
-    # Salva risultato nello State.
-=======
         root.tab.numerical = np.log1p(root.tab.numerical)
-        return {"root": root}
->>>>>>> e1662191
+        return {"root": root}